--- conflicted
+++ resolved
@@ -6,11 +6,7 @@
 
 Ratpack applications have a notion of a [“base dir”](launching.html#base_dir), which is specified at launch time.
 This is effectively root of the filesystem as far as the application is concerned.
-<<<<<<< HEAD
-Files from the base dir can be served, using the [`Chain.files()`](api/ratpack/core/handling/Chain.html#files-ratpack.func.Action-) method.
-=======
-Files from the base dir can be served, using the [`Chain.files()`](api/ratpack/handling/Chain.html#files%28ratpack.func.Action%29) method.
->>>>>>> c280e905
+Files from the base dir can be served, using the [`Chain.files()`](api/ratpack/core/handling/Chain.html#files%28ratpack.func.Action%29) method.
 
 ```language-java
 import ratpack.test.embed.EmbeddedApp;
@@ -45,20 +41,12 @@
 Served files do not include ETags.
 
 By default, files will be GZIP compressed over the wire if the client asks for it.
-<<<<<<< HEAD
-This can be disabled on a per request basis by calling the [`Response.noCompress()`](api/ratpack/core/http/Response.html#noCompress--) method.
-=======
-This can be disabled on a per request basis by calling the [`Response.noCompress()`](api/ratpack/http/Response.html#noCompress%28%29) method.
->>>>>>> c280e905
+This can be disabled on a per request basis by calling the [`Response.noCompress()`](api/ratpack/core/http/Response.html#noCompress%28%29) method.
 This is typically used by putting a handler in front of the file serving handler that inspects the request path (e.g. file extension) and disables compression.
 
 ## Ad-hoc files
 
-<<<<<<< HEAD
-Individual files can be served by using the [`Context.file()`](api/ratpack/core/handling/Context.html#file-java.lang.String-) and [`Context.render()`](api/ratpack/core/handling/Context.html#render-java.lang.Object-) methods.
-=======
-Individual files can be served by using the [`Context.file()`](api/ratpack/handling/Context.html#file%28java.lang.String%29) and [`Context.render()`](api/ratpack/handling/Context.html#render%28java.lang.Object%29) methods.
->>>>>>> c280e905
+Individual files can be served by using the [`Context.file()`](api/ratpack/core/handling/Context.html#file%28java.lang.String%29) and [`Context.render()`](api/ratpack/core/handling/Context.html#render%28java.lang.Object%29) methods.
 
 ```language-java
 import ratpack.test.embed.EmbeddedApp;
@@ -87,11 +75,7 @@
 
 If the file returned by `Context.file()` doesn't exist, a `404` will be issued.
 
-<<<<<<< HEAD
-Responses are timestamped and compressed in exactly the same manner as described for the [`Chain.files()`](api/ratpack/core/handling/Chain.html#files-ratpack.func.Action-) method. 
-=======
-Responses are timestamped and compressed in exactly the same manner as described for the [`Chain.files()`](api/ratpack/handling/Chain.html#files%28ratpack.func.Action%29) method. 
->>>>>>> c280e905
+Responses are timestamped and compressed in exactly the same manner as described for the [`Chain.files()`](api/ratpack/core/handling/Chain.html#files%28ratpack.func.Action%29) method. 
 
 ## Advanced Asset serving with “Asset Pipeline”
 
