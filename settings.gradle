--- conflicted
+++ resolved
@@ -14,11 +14,7 @@
  * limitations under the License.
  */
 plugins {
-<<<<<<< HEAD
-  id "com.gradle.enterprise" version "3.5.2"
-=======
   id "com.gradle.enterprise" version "3.6"
->>>>>>> dd4d0c31
   id "com.gradle.common-custom-user-data-gradle-plugin" version "1.1.1"
 }
 
@@ -42,15 +38,8 @@
     "ratpack-handlebars",
     "ratpack-hikari",
     "ratpack-h2",
-<<<<<<< HEAD
     "ratpack-jdbc-tx",
-    "ratpack-lazybones",
     "ratpack-manual",
-=======
-    "ratpack-thymeleaf",
-    "ratpack-thymeleaf3",
-    "ratpack-hikari",
->>>>>>> dd4d0c31
     "ratpack-newrelic",
     "ratpack-reactor",
     "ratpack-retrofit2",
