--- conflicted
+++ resolved
@@ -10,13 +10,6 @@
     TERM: dumb
     GRADLE_OPTS: -Dorg.gradle.jvmargs="-Xmx1g"
 
-restore_cache: &restore_cache
-  keys:
-    - v3-gradle-{{ .Branch }}-{{ .Revision }}
-    - v3-gradle-{{ .Branch }}
-    - v3-gradle-master
-    - v3-gradle
-
 version: 2
 jobs:
   sanity-check:
@@ -24,10 +17,6 @@
     steps:
       - checkout
 
-<<<<<<< HEAD
-      - restore_cache: *restore_cache
-
-=======
       - restore_cache:
           keys:
             - v3-gradle-{{ .Branch }}-{{ .Revision }}
@@ -35,7 +24,6 @@
             - v3-gradle-master
             - v3-gradle
             -
->>>>>>> 5aa6b115
       - run:
           name: Run
           command: ./gradlew sanityCheck --continue --max-workers=2 --build-cache
@@ -80,24 +68,19 @@
       - persist_to_workspace:
           root: ~/ratpack
           paths:
-<<<<<<< HEAD
-            - "*/build/*"
-            - ".gradle/*"
-=======
             - "*/build/**"
->>>>>>> 5aa6b115
 
   uploadArtifacts:
     <<: *defaults
     steps:
       - checkout
-      - restore_cache: *restore_cache
+
       - attach_workspace:
-          at: ~/ratpack
+          at: ~/build
 
       - run:
           name: Upload Artifacts
-          command: ./gradlew publishToSonatypeOss --max-workers=1 :ratpack-site:deployToHeroku -PbuildInfo.build.number=${CIRCLE_BUILD_NUM}
+          command: ./gradlew artifactoryPublish --max-workers=1 :ratpack-site:deployToHeroku -PbuildInfo.build.number=${CIRCLE_BUILD_NUM}
 
   deploySite:
     <<: *defaults
