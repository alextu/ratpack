/*
 * Copyright 2013 the original author or authors.
 *
 * Licensed under the Apache License, Version 2.0 (the "License");
 * you may not use this file except in compliance with the License.
 * You may obtain a copy of the License at
 *
 *    http://www.apache.org/licenses/LICENSE-2.0
 *
 * Unless required by applicable law or agreed to in writing, software
 * distributed under the License is distributed on an "AS IS" BASIS,
 * WITHOUT WARRANTIES OR CONDITIONS OF ANY KIND, either express or implied.
 * See the License for the specific language governing permissions and
 * limitations under the License.
 */
import ratpack.gradle.WriteTestConfig

import io.freefair.gradle.plugins.jsass.SassCompile

import static org.apache.commons.io.FileUtils.copyURLToFile
import static org.apache.commons.lang3.SystemUtils.*

buildscript {
  repositories {
    mavenCentral()
    gradlePluginPortal()
    maven { url 'https://jitpack.io' }
  }
  dependencies {
    classpath 'com.github.jengelman.gradle.plugins:shadow:5.1.0'
    classpath 'org.codehaus.groovy.modules.http-builder:http-builder:0.7.2'
    classpath "io.freefair.gradle:jsass-plugin:5.3.0"
    // Use the master version of gradle-js-plugin since it fixes a Gradle 6 deprecation (from JitPack.io)
    classpath "com.github.eriwen:gradle-js-plugin:d15f4ae"
    classpath "com.google.javascript:closure-compiler:v20150315"
  }
}

apply from: "$rootDir/gradle/javaModule.gradle"
apply plugin: "io.ratpack.ratpack-java"
apply plugin: "org.gradle.groovy"
apply plugin: 'com.github.johnrengelman.shadow'
apply plugin: 'io.freefair.jsass-base'

repositories {
  mavenCentral()
  jcenter()
  exclusiveContent {
    forRepository {
      maven {
        url "https://oss.jfrog.org/oss-snapshot-local"
        metadataSources { artifact() }
      }
    }
    filter {
      it.includeVersionByRegex("io.ratpack", "ratpack-manual", ".+-SNAPSHOT")
    }
  }
  exclusiveContent {
    forRepository {
      jcenter {
        name "jcenterNoPom"
        metadataSources { artifact() }
      }
    }
    filter {
      it.includeVersionByRegex("io.ratpack", "ratpack-manual", ".*(?<!-SNAPSHOT)\$")
    }
  }
}

ext {
  manualVersions = [
    "0.9.0", "0.9.1", "0.9.2",
    "0.9.3", "0.9.4", "0.9.5",
    "0.9.6", "0.9.7", "0.9.8",
    "0.9.9", "0.9.10", "0.9.11",
    "0.9.12", "0.9.13", "0.9.14",
    "0.9.15", "0.9.16", "0.9.17",
    "0.9.18", "0.9.19", "1.0.0-rc-1",
    "1.0.0-rc-2", "1.0.0-rc-3", "1.0.0",
    "1.1.0", "1.1.1",
    "1.2.0-RC-1", "1.2.0-rc-2", "1.2.0",
    "1.3.0-rc-1", "1.3.0-rc-2", "1.3.0", "1.3.1", "1.3.2", "1.3.3",
    "1.4.0-rc-1", "1.4.0-rc-2", "1.4.0-rc-3", "1.4.0", "1.4.1", "1.4.2", "1.4.3", "1.4.4", "1.4.5", "1.4.6",
    "1.5.0-rc-1", "1.5.0-rc-2", "1.5.0-rc-3", // Note: these aren't available on Maven Central because the POMs weren't signed
    "1.5.0", "1.5.1", "1.5.2", "1.5.3", "1.5.4",
    "1.6.0-rc-1", "1.6.0-rc-2", "1.6.0-rc-3", "1.6.0-rc-4", "1.6.0", "1.6.1",
    "1.7.0", "1.7.1", "1.7.2", "1.7.3", "1.7.4", "1.7.5", "1.7.6",
    "1.8.0", "1.8.1", "1.8.2",
    "1.9.0-SNAPSHOT"
  ]

  if (!isHeroku && !isCi) {
<<<<<<< HEAD
    println "Only including latest manual in site due to this being a development build."
    manualVersions = [manualVersions.last(), "1.9.0-SNAPSHOT"]
=======
    logger.info("Only including latest manual in site due to this being a development build.")
    manualVersions = [manualVersions.last()]
>>>>>>> 78eef1c4
  }
}

configurations {
  latestManual {
    // Force resolve of latest snapshot
    resolutionStrategy {
      cacheChangingModulesFor 0, 'seconds'
    }
  }
  newrelicAgent {}
  browserTestCompile.extendsFrom testCompile
  browserTestRuntime.extendsFrom testRuntime
  providedRuntime
  runtime.extendsFrom providedRuntime
  manualVersions.each {
    delegate."manual-$it"
  }
  runtime.exclude module: "slf4j-simple"
}

ext {
  generatedTestResourcesDir = file("$buildDir/generated-test-resources")
}

sourceSets {
  browserTest {
    compileClasspath += (main.output + test.output)
    runtimeClasspath += (main.output + test.output)
  }
}

dependencies {
  compile project(":ratpack-groovy")
  compile project(":ratpack-dropwizard-metrics")
  compile project(":ratpack-rx2")
  compile project(":ratpack-newrelic")
  compile "org.pegdown:pegdown:${commonVersions.pegdown}"

  runtime "org.apache.logging.log4j:log4j-slf4j-impl:${commonVersions.log4j}", {
    exclude group: "org.slf4j", module: "slf4j-api"
  }
  runtime "org.apache.logging.log4j:log4j-api:${commonVersions.log4j}"
  runtime "org.apache.logging.log4j:log4j-core:${commonVersions.log4j}"
  runtime 'com.lmax:disruptor:3.4.2'

  testCompile project(":ratpack-groovy-test")
  testCompile project(":ratpack-test-internal")
  testCompile commonDependencies.spock
  testCompile 'org.jsoup:jsoup:1.8.1'
  latestManual isHeroku ? "io.ratpack:ratpack-manual:$version" : project(path: ":ratpack-manual", configuration: "zip")

  browserTestCompile("org.gebish:geb-spock:2.1") {
    exclude group: "org.codehaus.groovy", module: "groovy-all"
    exclude group: "junit", module: "junit"
  }
  browserTestCompile "org.seleniumhq.selenium:selenium-chrome-driver:2.45.0", {
    exclude module: 'guava'
    exclude group: "cglib", module: "cglib-nodep"
  }

  manualVersions.each {
    delegate."manual-$it" "io.ratpack:ratpack-manual:$it@zip"
  }

  newrelicAgent "com.newrelic.agent.java:newrelic-agent:${commonVersions.newrelic}"
}

mainClassName = 'ratpack.site.SiteMain'

tasks.withType(Zip) {
  zip64 = true
}

task compileSass(type: SassCompile) {
  doFirst { destinationDir.get().asFile.deleteDir() }
  source = "src/assets/sass"
  includePaths.from "$rootDir/shared-web-assets/sass"
  includePaths.from "$rootDir/shared-web-assets"
  destinationDir = file("build/assets/css")
}

task jsAll(type: com.eriwen.gradle.js.tasks.CombineJsTask) {
  source = [
    "${rootDir}/shared-web-assets/js/modernizr.js",
    "${rootDir}/shared-web-assets/js/prism.js",
  ]
  dest = file("${buildDir}/assets/js/all.min.js")
}

shadowJar {
}

task downloadChromeDriver {
  def version = "2.10"
  inputs.property("version", version)

  def webdriverOs
  if (IS_OS_MAC) {
    webdriverOs = 'mac32'
  } else if (IS_OS_LINUX) {
    webdriverOs = 'linux64'
  } else if (IS_OS_WINDOWS) {
    webdriverOs = 'win32'
  }

  def output = new File(gradle.gradleUserHomeDir, "chromedriver-${version}.zip")
  outputs.file output

  onlyIf {
    !output.exists()
  }
  doLast {
    copyURLToFile(new URL("http://chromedriver.storage.googleapis.com/${version}/chromedriver_${webdriverOs}.zip"), output)
  }
}

task unzipChromeDriver(type: Copy) {
  dependsOn downloadChromeDriver
  from(zipTree(downloadChromeDriver.outputs.files.singleFile))
  into new File(buildDir, "webdriver/driver")
}

task configureWriteTestConfig {
  dependsOn unzipChromeDriver
  doLast {
    if (!isSnapCi) {
      writeTestConfig.testProperties.putAll(
        "chromedriver.path": fileTree(unzipChromeDriver.outputs.files.singleFile).singleFile.absolutePath
      )
    }
  }
}

task browserTest(type: Test) {
//  dependsOn assetCompile
  classpath = sourceSets.browserTest.runtimeClasspath
  systemProperty "ratpack.development", "true"
  shouldRunAfter test
  testLogging {
    showStandardStreams true
  }
}

task writeTestConfig(type: WriteTestConfig) {
  dependsOn configureWriteTestConfig
  generatedTestResourcesDir = project.generatedTestResourcesDir

  testProperties.putAll(
    manualVersions: manualVersions.collect { it - "-SNAPSHOT" }.join(','),
    currentVersion: version
  )
}

sourceSets.test.resources.srcDir generatedTestResourcesDir

processTestResources.dependsOn writeTestConfig

processResources {
  inputs.files configurations.latestManual
  into "manual/" + version - "-SNAPSHOT", {
    from { zipTree(configurations.latestManual.singleFile) }
  }
  def configureManualExtraction = { configuration, label ->
    inputs.files configuration
    into "manual/${label - "-SNAPSHOT"}", {
      from { zipTree(configuration.singleFile) }
    }
  }

  manualVersions.each {
    configureManualExtraction(configurations["manual-$it"], it)
  }

  into("public") {
    from compileSass
    from jsAll

    [
      "": ["src/assets/images", "src/assets/css"],
      images: ["$rootDir/shared-web-assets/images"],
      fonts: ["$rootDir/shared-web-assets/fonts"]
    ].each { destination, source ->
      if (destination) {
        into("public/$destination") {
          from(source)
        }
      } else {
        into("public") {
          from(source)
        }
      }
    }
  }
}

distributions.main.contents {
  from "src/heroku"
  into("newrelic") {
    from({ configurations.newrelicAgent }) {
      rename { "agent.jar" }
    }
    from "src/newrelic"
  }
}

distTar {
  compression = Compression.GZIP
  version = null
}

run.ext.set("ratpack.flattenClassloaders", true)

distZip {
  enabled = false
}

task deployToHeroku(type: SourceTask) {
  source tasks.distTar

  doLast {
    def apiKey = project.ratpackHerokuApiKey
    File tgz = inputs.files.singleFile

    def heroku = new groovyx.net.http.RESTClient("https://api.heroku.com/apps/ratpack-site/")
    heroku.headers['Authorization'] = "Bearer $apiKey"
    heroku.headers['Accept'] = 'application/vnd.heroku+json; version=3'

    def sourcesResponse = heroku.post(path: 'sources', requestContentType: 'application/json')
    assert sourcesResponse.status == 201
    def sourcesPutUrl = sourcesResponse.data.source_blob.put_url as String
    def sourcesGetUrl = sourcesResponse.data.source_blob.get_url as String

    def sourcesPutConnection = new URL(sourcesPutUrl).openConnection() as HttpURLConnection
    sourcesPutConnection.requestMethod = "PUT"
    sourcesPutConnection.fixedLengthStreamingMode = tgz.length()
    sourcesPutConnection.doOutput = true
    sourcesPutConnection.outputStream.withStream { output ->
      tgz.newInputStream().withStream { input ->
        output << input
      }
    }
    assert sourcesPutConnection.responseCode == 200

    def buildResponse = heroku.post(path: 'builds', requestContentType: 'application/json', body: [
      source_blob: [
        url    : sourcesGetUrl,
        version: "git rev-parse HEAD".execute().text.trim()
      ]
    ])
    def outputStreamUrl = buildResponse.data.output_stream_url as String
    new URL(outputStreamUrl).eachLine { println it }
  }
}<|MERGE_RESOLUTION|>--- conflicted
+++ resolved
@@ -92,13 +92,8 @@
   ]
 
   if (!isHeroku && !isCi) {
-<<<<<<< HEAD
-    println "Only including latest manual in site due to this being a development build."
+    logger.info("Only including latest manual in site due to this being a development build.")
     manualVersions = [manualVersions.last(), "1.9.0-SNAPSHOT"]
-=======
-    logger.info("Only including latest manual in site due to this being a development build.")
-    manualVersions = [manualVersions.last()]
->>>>>>> 78eef1c4
   }
 }
 
