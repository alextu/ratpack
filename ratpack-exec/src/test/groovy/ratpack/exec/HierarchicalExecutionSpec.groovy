/*
 * Copyright 2018 the original author or authors.
 *
 * Licensed under the Apache License, Version 2.0 (the "License");
 * you may not use this file except in compliance with the License.
 * You may obtain a copy of the License at
 *
 *    http://www.apache.org/licenses/LICENSE-2.0
 *
 * Unless required by applicable law or agreed to in writing, software
 * distributed under the License is distributed on an "AS IS" BASIS,
 * WITHOUT WARRANTIES OR CONDITIONS OF ANY KIND, either express or implied.
 * See the License for the specific language governing permissions and
 * limitations under the License.
 */

package ratpack.exec

import ratpack.exec.util.Promised
import ratpack.func.Action
import spock.util.concurrent.PollingConditions

class HierarchicalExecutionSpec extends BaseExecutionSpec {

  def "current execution is parent during initializer of child"() {
    given:
<<<<<<< HEAD
    counts(4)
=======
    counts(2)
    def promised = new Promised<Void>()
>>>>>>> 94d6566d

    when:
    exec { e ->
      e.onComplete {
        promised.success(null)
      }

      e.add("foo")
      Execution.fork()
        .register { it.add(Execution.current().get(String) + "-bar"); latch.countDown() }
        .onStart { events << "child-on-start"; events << Execution.current().get(String); latch.countDown() }
        .onComplete { events << "child-complete"; latch.countDown() }
<<<<<<< HEAD
        .start { events << "child-start"; events << Execution.current().get(String); latch.countDown() }
=======
        .start {
          promised.promise().then {
            events << "child-start"
            events << Execution.current().get(String)
          }
        }
>>>>>>> 94d6566d
    }

    then:
    events == ["child-on-start", "foo", "complete", "child-start", "foo-bar", "child-complete"]
  }

  def "ref registry is empty when execution completes"() {
    when:
    ExecutionRef ref
    exec { e ->
      e.add("foo")
      ref = e.ref
      events << ref.get(String)
    }

    then:
    events == ["foo", "complete"]
    new PollingConditions().eventually { ref.getAll(Object).toList().empty }
  }

  def "parent is available during child execution"() {
    when:
    def p1 = new Promised<Void>()

    exec { e ->
      e.add("parent")
      Execution.fork().start {
        events << it.parent.get(String)
        p1.success(null)
      }

      p1.promise().then(Action.noop())
    }

    then:
    events == ["parent", "complete"]
  }

  def "parent is available transitively"() {
    when:
    def p1 = new Promised<Void>()

    exec { e ->
      e.add("root")
      Execution.fork().start {
        Execution.fork().start {
          events << it.parent.parent.get(String)
          p1.success(null)
        }
      }

      p1.promise().then {}
    }

    then:
    events == ["root", "complete"]
  }

  def "can query whether parent is complete"() {
    when:
    counts 2
    def p1 = new Promised<Void>()
    def p2 = new Promised<Void>()

    exec { e ->
      e.onComplete { p2.success(null) }
      Execution.fork().onStart {}.start {
        events << Execution.current().parent.complete.toString()
        p1.success(null)
        p2.promise().then {
          events << Execution.current().parent.complete.toString()
          latch.countDown()
        }
      }
      p1.promise().then(Action.noop())
    }

    then:
    events == ["false", "complete", "true"]
  }

  def "current execution is parent during initializer"() {
    given:
    counts 2

    when:
    exec {
      it.fork()
        .register {
          it.add(ExecInitializer, {
            events << (it.parent == Execution.current().ref).toString()
          } as ExecInitializer)
        }.start {
        latch.countDown()
      }
    }

    then:
    events == ["true", "complete"]
  }

  def "top level execution has no parent"() {
    when:
    exec {
      try {
        it.parent
        events << "no"
      } catch (IllegalStateException e) {
        events << it.maybeParent().map { true }.orElse(false).toString()
      }
    }

    then:
    events == ["false", "complete"]
  }
}<|MERGE_RESOLUTION|>--- conflicted
+++ resolved
@@ -24,12 +24,8 @@
 
   def "current execution is parent during initializer of child"() {
     given:
-<<<<<<< HEAD
     counts(4)
-=======
-    counts(2)
     def promised = new Promised<Void>()
->>>>>>> 94d6566d
 
     when:
     exec { e ->
@@ -42,16 +38,13 @@
         .register { it.add(Execution.current().get(String) + "-bar"); latch.countDown() }
         .onStart { events << "child-on-start"; events << Execution.current().get(String); latch.countDown() }
         .onComplete { events << "child-complete"; latch.countDown() }
-<<<<<<< HEAD
-        .start { events << "child-start"; events << Execution.current().get(String); latch.countDown() }
-=======
         .start {
           promised.promise().then {
             events << "child-start"
             events << Execution.current().get(String)
+            latch.countDown()
           }
         }
->>>>>>> 94d6566d
     }
 
     then:
