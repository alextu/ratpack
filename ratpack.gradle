buildscript {
  repositories {
    mavenCentral()
    gradlePluginPortal()
  }

  dependencies {
    classpath "org.jfrog.buildinfo:build-info-extractor-gradle:4.18.3"

    classpath 'org.apache.commons:commons-lang3:3.6'

    classpath "org.kt3k.gradle.plugin:coveralls-gradle-plugin:2.3.1"
    classpath "com.github.ben-manes:gradle-versions-plugin:0.17.0"
  }
}

allprojects {
<<<<<<< HEAD
  version = "2.0.0-SNAPSHOT"
=======
  version = "1.9.0-SNAPSHOT"
>>>>>>> dd4d0c31
}

ext {
  isSnapshot = version.endsWith("SNAPSHOT")
  isTravis = System.getenv("TRAVIS") != null
  isDrone = System.getenv("DRONE") != null
  isCodeship = System.getenv("CI_NAME") == "codeship"
  isSnapCi = System.getenv("SNAP_CI") != null
  isAppveyor = System.getenv("APPVEYOR") != null
  isHeroku = System.getenv("HEROKU") != null
  isSemaphore = System.getenv("SEMAPHORE") != null
  isCircleCI = System.getenv("CIRCLECI") != null
  isCloudCi = isTravis || isDrone || isCodeship || isSnapCi || isAppveyor || isSemaphore || isCircleCI
  isCi = isCloudCi

  publishedModules = [
    "ratpack-config",
    "ratpack-consul",
    "ratpack-core",
    "ratpack-dropwizard-metrics",
    "ratpack-exec",
    "ratpack-func",
    "ratpack-gradle",
    "ratpack-groovy",
    "ratpack-groovy-test",
    "ratpack-gson",
    "ratpack-guice",
    "ratpack-h2",
    "ratpack-handlebars",
    "ratpack-hikari",
    "ratpack-jdbc-tx",
    "ratpack-manual",
    "ratpack-newrelic",
    "ratpack-reactor",
    "ratpack-retrofit2",
    "ratpack-rocker",
    "ratpack-rx2",
    "ratpack-session",
    "ratpack-session-redis",
    "ratpack-spring-boot",
    "ratpack-spring-boot-starter",
    "ratpack-test",
    "ratpack-thymeleaf3",
  ].collect { project(it) }

  noCodeModules = [
    "ratpack-spring-boot-starter"
  ]

  apiModules = publishedModules.findAll { !(it.name in ["ratpack-manual", "ratpack-gradle", "ratpack-spring-boot-starter"]) }
}

def jvmEncoding = java.nio.charset.Charset.defaultCharset().name()
if (jvmEncoding != "UTF-8") {
  throw new IllegalStateException("Build environment must be UTF-8 (it is: $jvmEncoding) - add '-Dfile.encoding=UTF-8' to the GRADLE_OPTS environment variable ")
}

if (!JavaVersion.current().java11Compatible) {
  throw new IllegalStateException("Must be built with Java 11 or higher")
}

gradle.beforeProject {
  it.with {
    group = "io.ratpack"

    apply plugin: "base"
    apply from: "$rootDir/gradle/dependencyRules.gradle"
    apply plugin: "com.github.ben-manes.versions"

    repositories {
      mavenCentral()
      maven { url 'https://oss.jfrog.org/artifactory/repo' }
    }

    configurations {
      published
    }

    tasks.withType(JavaExec) {
      maxHeapSize = "1g"
    }

    tasks.register("sanityCheck")

    apply from: "$rootDir/gradle/ratpackLocal.gradle"
    if (project in publishedModules) {
      apply from: "$rootDir/gradle/publish-module.gradle"
    }
  }
}

apply from: "gradle/idea.gradle"
apply from: "gradle/publish.gradle"
apply from: "gradle/dependencies.gradle"
apply from: "gradle/coveralls.gradle"<|MERGE_RESOLUTION|>--- conflicted
+++ resolved
@@ -15,11 +15,7 @@
 }
 
 allprojects {
-<<<<<<< HEAD
   version = "2.0.0-SNAPSHOT"
-=======
-  version = "1.9.0-SNAPSHOT"
->>>>>>> dd4d0c31
 }
 
 ext {
