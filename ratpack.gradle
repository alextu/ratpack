--- conflicted
+++ resolved
@@ -38,11 +38,7 @@
 }
 
 allprojects {
-<<<<<<< HEAD
   version = "1.5.0-SNAPSHOT"
-=======
-  version = "1.4.4-SNAPSHOT"
->>>>>>> ea65f6da
 }
 
 ext {
